--- conflicted
+++ resolved
@@ -17,11 +17,6 @@
         ),
     ],
     dependencies: [
-<<<<<<< HEAD
-        .package(name: "WebRTC", url: "https://github.com/riotbroadcast/webrtc-xcframework-static.git", .exact("114.5735.09-riot-5")),
-        .package(name: "SwiftProtobuf", url: "https://github.com/apple/swift-protobuf.git", .upToNextMajor(from: "1.21.0")),
-        .package(url: "https://github.com/apple/swift-log.git", .upToNextMajor(from: "1.5.2")),
-=======
         // LK-Prefixed Dynamic WebRTC XCFramework
         //.package(url: "https://github.com/livekit/webrtc-xcframework.git", exact: "114.5735.13"),
         .package(name: "WebRTC", url: "https://github.com/riotbroadcast/webrtc-xcframework-static.git", .exact("114.5735.09-riot-5")),
@@ -31,7 +26,6 @@
         .package(url: "https://github.com/apple/swift-docc-plugin", .upToNextMajor(from: "1.3.0")),
         // Only used for Testing
         .package(url: "https://github.com/vapor/jwt-kit.git", .upToNextMajor(from: "4.13.2")),
->>>>>>> 09e520a3
     ],
     targets: [
         .systemLibrary(name: "CHeaders"),
