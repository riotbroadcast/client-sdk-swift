
Pod::Spec.new do |spec|

  spec.name         = 'LiveKitClient'
  spec.version      = '2.0.5'
  spec.summary      = 'LiveKit Swift Client SDK. Easily build live audio or video experiences into your mobile app, game or website.'
  spec.homepage     = 'https://github.com/riotbroadcast/client-sdk-swift'
  spec.license      = { :type => 'Apache 2.0', :file => 'LICENSE' }
  spec.author       = 'LiveKit'

  spec.ios.deployment_target = '13.0'
  spec.osx.deployment_target = '10.15'

  spec.swift_versions = ['4.2', '5']
<<<<<<< HEAD
  spec.source         = { :git => 'https://github.com/riotbroadcast/client-sdk-swift.git', :tag => '1.1.3b-riot' }
=======
  spec.source         = { :git => 'https://github.com/riotbroadcast/client-sdk-swift.git', :tag => '2.0.5-riot' }
>>>>>>> 09e520a3

  spec.source_files   = 'Sources/**/*'

  spec.dependency 'WebRTC-SDK', '~> 114.5735.09-riot-5'
  spec.dependency 'SwiftProtobuf'
  spec.dependency 'PromisesSwift'
  spec.dependency 'Logging'

  # spec.user_target_xcconfig = { 'EXCLUDED_ARCHS[sdk=iphonesimulator*]' => 'arm64' }
  # spec.pod_target_xcconfig = { 'EXCLUDED_ARCHS[sdk=iphonesimulator*]' => 'arm64' }

end<|MERGE_RESOLUTION|>--- conflicted
+++ resolved
@@ -12,11 +12,7 @@
   spec.osx.deployment_target = '10.15'
 
   spec.swift_versions = ['4.2', '5']
-<<<<<<< HEAD
-  spec.source         = { :git => 'https://github.com/riotbroadcast/client-sdk-swift.git', :tag => '1.1.3b-riot' }
-=======
   spec.source         = { :git => 'https://github.com/riotbroadcast/client-sdk-swift.git', :tag => '2.0.5-riot' }
->>>>>>> 09e520a3
 
   spec.source_files   = 'Sources/**/*'
 
