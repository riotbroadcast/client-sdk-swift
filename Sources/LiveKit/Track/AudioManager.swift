--- conflicted
+++ resolved
@@ -286,12 +286,6 @@
                     configuration.mode = AVAudioSession.Mode.voiceChat.rawValue
                 }
 
-<<<<<<< HEAD
-                // RIOT: Extra configuration.
-                configuration.ioBufferDuration = 0.001
-
-                var setActive: Bool?
-=======
                 configuration.categoryOptions = [
                     .allowBluetooth,
                     .allowBluetoothA2DP,
@@ -304,7 +298,6 @@
                 configuration.mode = AVAudioSession.Mode.default.rawValue
                 configuration.categoryOptions = []
             }
->>>>>>> 09e520a3
 
             // RIOT: Extra configuration.
             configuration.ioBufferDuration = 0.001
